# ######################################################################
# Copyright (c) 2014, Brookhaven Science Associates, Brookhaven        #
# National Laboratory. All rights reserved.                            #
#                                                                      #
# Redistribution and use in source and binary forms, with or without   #
# modification, are permitted provided that the following conditions   #
# are met:                                                             #
#                                                                      #
# * Redistributions of source code must retain the above copyright     #
#   notice, this list of conditions and the following disclaimer.      #
#                                                                      #
# * Redistributions in binary form must reproduce the above copyright  #
#   notice this list of conditions and the following disclaimer in     #
#   the documentation and/or other materials provided with the         #
#   distribution.                                                      #
#                                                                      #
# * Neither the name of the Brookhaven Science Associates, Brookhaven  #
#   National Laboratory nor the names of its contributors may be used  #
#   to endorse or promote products derived from this software without  #
#   specific prior written permission.                                 #
#                                                                      #
# THIS SOFTWARE IS PROVIDED BY THE COPYRIGHT HOLDERS AND CONTRIBUTORS  #
# "AS IS" AND ANY EXPRESS OR IMPLIED WARRANTIES, INCLUDING, BUT NOT    #
# LIMITED TO, THE IMPLIED WARRANTIES OF MERCHANTABILITY AND FITNESS    #
# FOR A PARTICULAR PURPOSE ARE DISCLAIMED. IN NO EVENT SHALL THE       #
# COPYRIGHT HOLDER OR CONTRIBUTORS BE LIABLE FOR ANY DIRECT,           #
# INDIRECT, INCIDENTAL, SPECIAL, EXEMPLARY, OR CONSEQUENTIAL DAMAGES   #
# (INCLUDING, BUT NOT LIMITED TO, PROCUREMENT OF SUBSTITUTE GOODS OR   #
# SERVICES; LOSS OF USE, DATA, OR PROFITS; OR BUSINESS INTERRUPTION)   #
# HOWEVER CAUSED AND ON ANY THEORY OF LIABILITY, WHETHER IN CONTRACT,  #
# STRICT LIABILITY, OR TORT (INCLUDING NEGLIGENCE OTHERWISE) ARISING   #
# IN ANY WAY OUT OF THE USE OF THIS SOFTWARE, EVEN IF ADVISED OF THE   #
# POSSIBILITY OF SUCH DAMAGE.                                          #
########################################################################
from __future__ import (absolute_import, division, print_function,
                        unicode_literals)
import six

from .. import QtCore, QtGui
from matplotlib import colors
from matplotlib.cm import datad


import numpy as np

from . import AbstractMPLMessenger
from .. import AbstractMessenger2D
from ...backend.mpl.cross_section_2d import CrossSection2DView
from ...backend.mpl import cross_section_2d as View
from ...backend.mpl import AbstractMPLDataView

import logging
logger = logging.getLogger(__name__)


class CrossSection2DMessenger(AbstractMessenger2D, AbstractMPLMessenger):
    """
    This is a thin wrapper around mpl.CrossSectionViewer which
    manages the Qt side of the figure creation and provides slots
    to pass commands down to the gui-independent layer
    """

    def __init__(self, data_list, key_list, parent=None, *args, **kwargs):
        # call up the inheritance chain
        super(CrossSection2DMessenger, self).__init__(*args, **kwargs)
        # init the appropriate view
        self._view = CrossSection2DView(fig=self._fig, data_list=data_list,
                                        key_list=key_list)

        # TODO: Address issue of data storage in the cross section widget
        self._ctrl_widget = CrossSection2DControlWidget(name="2-D CrossSection"
                                                             " Controls",
                                                        init_img=data_list[0],
                                                        num_images=len(
                                                            key_list))
        # connect signals to slots
        self.connect_sigs_to_slots()

    def connect_sigs_to_slots(self):
        """
        Connect the signals of the control box to the slots of the messenger
        """
        # standard data manipulation signal/slot pairs
        # TODO Fix this connection. It throws an exception b/c the connection fails
        self._ctrl_widget.sig_update_norm.connect(self.sl_update_norm)

        # standard mpl signal/slot pairs
        self._ctrl_widget._cm_cb.editTextChanged[str].connect(
            self.sl_update_cmap)
        self._ctrl_widget._cm_cb.setEditText(self._ctrl_widget.default_cmap)

        # signal/slot pairs specific to the CrossSection2DView
        self._ctrl_widget.sig_update_limit_function.connect(
            self.sl_update_limit_func)

        self._ctrl_widget._slider_img.valueChanged.connect(self.sl_update_image)

    @QtCore.Slot(int)
    def sl_update_image(self, img_idx):
        """
        updates the image shown in the widget, assumed to be the same size
        """
        self._view.update_image(img_idx)
        self.sl_update_view()
        im = self._view._data_dict[self._view._key_list[img_idx]]
        self._ctrl_widget.set_im_lim(lo=np.min(im), hi=np.max(im))

    @QtCore.Slot(np.ndarray)
    def sl_replace_image(self, img):
        """
        Replaces the image shown in the widget, rebulids everything
        (so swap axis will work)
        """
        raise NotImplementedError()

    @QtCore.Slot(object)
    def sl_update_limit_func(self, limit_func):
        """
        Updates the type of limit computation function used
        """
        self._view.set_limit_func(limit_func)
        self.sl_update_view()


class CrossSection2DControlWidget(QtGui.QDockWidget):
    """
    This object contains the CrossSectionViewer (2D Image Display) and
    finish the doc string...
    """
    # set up the signals
    sig_update_image = QtCore.Signal(int)
    sig_update_norm = QtCore.Signal(colors.Normalize)
    sig_update_limit_function = QtCore.Signal(object)

    # some defaults
    default_cmap = AbstractMPLDataView._default_cmap

    _CMAPS = datad.keys()
    _CMAPS.sort()

    def __init__(self, name, init_img, num_images):
        QtGui.QDockWidget.__init__(self, name)
        # make the control widget float
        self.setFloating(True)

        # add a widget that lives in the floating control widget
        self._widget = QtGui.QWidget(self)
        # give the widget to the dock widget
        self.setWidget(self._widget)
        # create a layout
        ctrl_layout = QtGui.QVBoxLayout()
        # set the layout to the widget
        self._widget.setLayout(ctrl_layout)

        self._axis_order = np.arange(init_img.ndim+1)
        self._lo = np.min(init_img)
        self._hi = np.max(init_img)

        # set up axis swap buttons
        self._cb_ax1 = QtGui.QComboBox(parent=self)
        self._cb_ax2 = QtGui.QComboBox(parent=self)
        self._btn_swap = QtGui.QPushButton('Swap Axes', parent=self)
        self.init_swap_btns(self._cb_ax1, self._cb_ax2, self._btn_swap)

        # set up slider and spinbox
        self._slider_img = QtGui.QSlider(parent=self)
        self._spin_img = QtGui.QSpinBox(parent=self)
        # init the slider and spinbox
        self.init_img_changer(self._slider_img, self._spin_img, num_images)

        widget_box1 = QtGui.QVBoxLayout()
        slider_label = QtGui.QLabel("&Frame")
        slider_label.setBuddy(self._slider_img)

        widget_box1_hbox = QtGui.QHBoxLayout()
        widget_box1_hbox.addWidget(self._slider_img)
        widget_box1_hbox.addWidget(self._spin_img)
        widget_box1.addWidget(slider_label)
        widget_box1.addLayout(widget_box1_hbox)

        # set up color map combo box
        self._cm_cb = QtGui.QComboBox(parent=self)
        self.init_cmap_box(self._cm_cb)

        # set up intensity manipulation combo box
<<<<<<< HEAD
        intensity_behavior_data = [(View.fullrange_limit_factory,
                                     self._no_limit_config),
                                    (View.percentile_limit_factory,
                                     self._percentile_config),
                                    (View.absolute_limit_factory,
                                     self._absolute_limit_config)
                                     ]
=======
        intensity_behavior_data = [(View._full_range,
                                    self._no_limit_config),
                                   (View._percentile_limit,
                                    self._percentile_config),
                                   (View._absolute_limit,
                                    self._absolute_limit_config)]
>>>>>>> 367b5080
        intensity_behavior_types = ['full range',
                                    'percentile',
                                    'absolute']
        self._intensity_behav_dict = {k: v for k, v in zip(
<<<<<<< HEAD
                                    intensity_behavior_types,
                                    intensity_behavior_data)}
        # TODO should not have to hard-code this, but it is getting
        # called before it is fully updated, figure out why
        self._limit_factory = View.fullrange_limit_factory
=======
            intensity_behavior_types, intensity_behavior_data)}

>>>>>>> 367b5080
        self._cmbbox_intensity_behavior = QtGui.QComboBox(parent=self)
        self._cmbbox_intensity_behavior.addItems(intensity_behavior_types)

        # can add PowerNorm, BoundaryNorm, but those require extra inputs
        norm_names = ['linear', 'log']
        norm_funcs = [colors.Normalize, colors.LogNorm]
        self._norm_dict = {k: v for k, v in zip(norm_names, norm_funcs)}
        self._cmbbox_norm = QtGui.QComboBox(parent=self)
        self._cmbbox_norm.addItems(norm_names)

        # set up intensity manipulation spin boxes
        # create the intensity manipulation spin boxes
        self._spin_min = QtGui.QDoubleSpinBox(parent=self)
        self._spin_max = QtGui.QDoubleSpinBox(parent=self)
        self._spin_step = QtGui.QDoubleSpinBox(parent=self)
        self.init_spinners(self._spin_min, self._spin_max, self._spin_step,
<<<<<<< HEAD
                            min_intensity=np.min(init_img),
                            max_intensity=np.max(init_img))
=======
                           min_intensity=np.min(init_img),
                           max_intensity=np.max(init_img))
>>>>>>> 367b5080

        ctrl_form = QtGui.QFormLayout()
        ctrl_form.addRow("Color &map", self._cm_cb)
        ctrl_form.addRow("&Normalization", self._cmbbox_norm)
        ctrl_form.addRow("limit &strategy", self._cmbbox_intensity_behavior)
        ctrl_layout.addLayout(ctrl_form)

        clim_spinners = QtGui.QGroupBox("clim parameters")
        ispiner_form = QtGui.QFormLayout()
        ispiner_form.addRow("mi&n", self._spin_min)
        ispiner_form.addRow("ma&x", self._spin_max)
        ispiner_form.addRow("s&tep", self._spin_step)
        clim_spinners.setLayout(ispiner_form)
        ctrl_layout.addWidget(clim_spinners)

        # construct widget box 1
        widget_box1_sub1 = QtGui.QVBoxLayout()
        axes_swap_form = QtGui.QFormLayout()
        axes_swap_form.addRow("axes A", self._cb_ax1)
        axes_swap_form.addRow("axes B", self._cb_ax2)
        widget_box1_sub1.addLayout(axes_swap_form)
        widget_box1_sub1.addWidget(self._btn_swap)
        swap_axes_box = QtGui.QGroupBox("Swap!")
        swap_axes_box.setLayout(widget_box1_sub1)
        swap_axes_box.setEnabled(False)
        ctrl_layout.addWidget(swap_axes_box)
        ctrl_layout.addLayout(widget_box1)
        ctrl_layout.addStretch()

        # set this down here to make sure the function will run
        self._cmbbox_intensity_behavior.currentIndexChanged[str].connect(
            self.set_image_intensity_behavior)
        # set to full range, do this last so all the call-back propagate
        self._cmbbox_intensity_behavior.setCurrentIndex(0)
        # force the issue about emitting
        self._cmbbox_intensity_behavior.currentIndexChanged[str].emit(
            intensity_behavior_types[0])

        # set this down here to make sure the function will run
        self._cmbbox_norm.currentIndexChanged[str].connect(
            self.set_normalization)
        # set to full range, do this last so all the call-back propagate
        self._cmbbox_norm.setCurrentIndex(0)
        # force the issue about emitting
        self._cmbbox_norm.currentIndexChanged[str].emit(
            norm_names[0])

    def set_im_lim(self, lo, hi):
        self._lo = lo
        self._hi = hi

    def init_img_changer(self, slider_img, spin_img, num_images):
        slider_img.setRange(0, num_images - 1)
        slider_img.setTracking(True)
        slider_img.setSingleStep(1)
        slider_img.setPageStep(10)
        slider_img.setOrientation(QtCore.Qt.Horizontal)
        spin_img.setRange(slider_img.minimum(), slider_img.maximum())
        spin_img.valueChanged.connect(slider_img.setValue)
        slider_img.valueChanged.connect(spin_img.setValue)
        slider_img.rangeChanged.connect(spin_img.setRange)

    def init_spinners(self, spin_min, spin_max, spin_step, min_intensity,
                      max_intensity):
        # allow the spin boxes to be any value
        spin_min.setMinimum(float("-inf"))
        spin_min.setMaximum(float("inf"))
        spin_max.setMinimum(float("-inf"))
        spin_max.setMaximum(float("inf"))
        spin_step.setMinimum(0)
        spin_step.setMaximum(float("inf"))

        # connect the intensity spinboxes to their updating method
        spin_min.valueChanged.connect(
            self.set_min_intensity_limit)
        spin_max.valueChanged.connect(
            self.set_max_intensity_limit)
        spin_step.valueChanged.connect(
            self.set_intensity_step)

        # set the initial values for the spin boxes
        spin_step.setValue((max_intensity-min_intensity)/100)
        spin_max.setValue(max_intensity)
        spin_min.setValue(min_intensity)

    def init_swap_btns(self, cb_ax1, cb_ax2, btn_swap):
        cb_ax1.setEditable(False)
        cb_ax2.setEditable(False)
        # TODO need to deal with changing the items in this combobox when the data is changed
        cb_ax1.addItems(np.arange(len(self._axis_order)).astype(str))
        cb_ax2.addItems(np.arange(len(self._axis_order)).astype(str))
        btn_swap.resize(btn_swap.sizeHint())
        btn_swap.clicked.connect(self.swap_stack_axes)
        btn_swap.setEnabled(False)

    def init_cmap_box(self, cm_cb):
        cm_cb.setEditable(True)
        cm_cb.addItems(self._CMAPS)
        cm_cb.setEditText(self.default_cmap)

    def swap_stack_axes(self):
        """
        Swap the axes of the image stack based on the indices of the combo
        boxes. The tooltip of the axis swap button maintains the current
        position of the axes based on where they began.

        e.g., the tooltip will start as [0 1 2] if a 3d array is passed.
            If axes 0 and 2 are swapped, the tooltip will now read [2 1 0].
        """
        axis1 = self._cb_ax1.currentIndex()
        axis2 = self._cb_ax2.currentIndex()
        cur_axis1 = self._axis_order[axis1]
        cur_axis2 = self._axis_order[axis2]
        self._axis_order[axis1] = cur_axis2
        self._axis_order[axis2] = cur_axis1
        self._btn_swap.setToolTip(np.array_str(self._axis_order))
        self._stack = np.swapaxes(self._stack, axis1, axis2)
        self.set_img_stack(self._stack)
        print("stack.shape: {0}".format(self._stack.shape))
        self._len = self._stack.shape[0]
        self._slider_img.setRange(0, self._len - 1)
        self._spin_img.setRange(self._slider_img.minimum(),
                                self._slider_img.maximum())

    @QtCore.Slot(str)
    def set_normalization(self, norm_name):
        norm = self._norm_dict[str(norm_name)]
        self.sig_update_norm.emit(norm())

    @QtCore.Slot(str)
    def set_image_intensity_behavior(self, im_behavior):
        # get the limit factory to use
        (limit_fac, get_params) = self._intensity_behav_dict[str(im_behavior)]
        # stash the limit function factory for later use
        self._limit_factory = limit_fac
        # fixes the gui state, grabs default spinner values + spinner state
        limits, state = get_params()
        # make the limit function
        limit_func = limit_fac(limits)
        # emit the function to be passed on to the underlying object
        self.sig_update_limit_function.emit(limit_func)
        # set the new limits
        self._set_spinbox_limits(*limits)
        self._spinbox_enabler(state)

    def _spinbox_enabler(self, state):
        self._spin_max.setEnabled(state)
        self._spin_min.setEnabled(state)
        self._spin_step.setEnabled(state)

    def _no_limit_config(self):
        """
        Helper function to set up the gui for the 'no limit'
        (max/min) color bounds
        """
        # turn off the spin boxes
        # just echo back what it is and don't change it
        return (self._spin_min.value(),
                self._spin_max.value()), False

    def _percentile_config(self):
        """
        helper function to set up the gui for use with the percentile
        color bounds
        """
        # return full range
        return (0, 100), True

    def _absolute_limit_config(self):
        """
        Helper function to set up the gui for use with absolute limits
        """
        return (self._lo, self._hi), True

    def _set_spinbox_limits(self, bottom_val, top_val):
        # turn off signals on the spin boxes
        reset_state = [(sb, sb.blockSignals(True)) for sb in
                       (self._spin_max,
                        self._spin_min)]
        try:
            # set the top and bottom limits on the spinboxs to be in bounds
            self._spin_max.setMinimum(bottom_val)
            self._spin_min.setMinimum(bottom_val)

            self._spin_max.setMaximum(top_val)
            self._spin_min.setMaximum(top_val)
            # don't let the step be bigger than the total allowed range
            self._spin_step.setMaximum(top_val - bottom_val)

            if not np.isinf(bottom_val) or not np.isinf(top_val):
                # set the current values
                self._spin_min.setValue(bottom_val)
                self._spin_max.setValue(top_val)

                # this will trigger via the call-back updating everything else
                self._spin_step.setValue(
                    (top_val - bottom_val) / 100)
        finally:
            # un-wrap the signal blocking
            [sb.blockSignals(state) for sb, state in reset_state]

    @QtCore.Slot(float)
    def set_intensity_step(self, intensity_step):
        """
        Slot method for the intensity step spinbox valueChanged() method.
        The intensity_step is passed as a string which needs to be parsed into
        """
        # set the intensity steps for each of the combo boxes
        self._spin_step.setSingleStep(intensity_step)
        self._spin_max.setSingleStep(intensity_step)
        self._spin_min.setSingleStep(intensity_step)

        # parse the currently displayed string to determine if the last digit
        # is non-zero.  If it is, increase the number of displayed decimal
        # places by 1
        str_intensity_step = str(intensity_step)
        num_decimals = len(str_intensity_step.split('.')[-1])
        last_decimal = str_intensity_step[-1]
        if last_decimal != 0:
            self._spin_step.setDecimals(num_decimals + 1)
            self._spin_min.setDecimals(num_decimals + 1)
            self._spin_max.setDecimals(num_decimals + 1)

    @QtCore.Slot(float)
    def set_min_intensity_limit(self, min_intensity):
        # grab the max value
        max_intensity = self._spin_max.value()
        # grab the step value
        intensity_step = self._spin_step.value()
        # covert max/min to number of steps
        _max = int(round(max_intensity / intensity_step))
        _min = int(round(min_intensity / intensity_step))
        # if max is not atleast a step greater than min, adjust
        if not _max > _min:
            max_intensity = min_intensity + intensity_step
            # this should take care of the call back to the viewer
            self._spin_max.setValue(max_intensity)
        else:
            limit_func = self._limit_factory((min_intensity, max_intensity))
            self.sig_update_limit_function.emit(limit_func)

    @QtCore.Slot(float)
    def set_max_intensity_limit(self, max_intensity):
        # grab the max value
        min_intensity = self._spin_min.value()
        # grab the step value
        intensity_step = self._spin_step.value()

        _max = int(round(max_intensity / intensity_step))
        _min = int(round(min_intensity / intensity_step))
        if not _max > _min:
            min_intensity = max_intensity - intensity_step
            self._spin_min.setValue(min_intensity)
        else:
            limit_func = self._limit_factory((min_intensity, max_intensity))
            self.sig_update_limit_function.emit(limit_func)

    @QtCore.Slot(float, float)
    def set_limits(self, bottom, top):
        # TODO update the spinners + validate
        limit_func = self._limit_factory((bottom, top))
        self.sig_update_limit_function.emit(limit_func)

    def set_img_stack(self, img_stack):
        """
        Give the widget a new image stack without remaking the widget.
        Only call this after the widget has been constructed.  In
        other words, don't call this from the __init__ method

        Parameters
        ----------
        img_stack: anything that returns a 2D array when __getitem__ is called
        """
        if img_stack is not None:
            self.stack = img_stack
            self._view.sl_update_image(0)

    @QtCore.Slot(int)
    def update_frame(self, frame_idx):
        self.sig_update_image.emit(frame_idx)<|MERGE_RESOLUTION|>--- conflicted
+++ resolved
@@ -183,7 +183,6 @@
         self.init_cmap_box(self._cm_cb)
 
         # set up intensity manipulation combo box
-<<<<<<< HEAD
         intensity_behavior_data = [(View.fullrange_limit_factory,
                                      self._no_limit_config),
                                     (View.percentile_limit_factory,
@@ -191,28 +190,15 @@
                                     (View.absolute_limit_factory,
                                      self._absolute_limit_config)
                                      ]
-=======
-        intensity_behavior_data = [(View._full_range,
-                                    self._no_limit_config),
-                                   (View._percentile_limit,
-                                    self._percentile_config),
-                                   (View._absolute_limit,
-                                    self._absolute_limit_config)]
->>>>>>> 367b5080
         intensity_behavior_types = ['full range',
                                     'percentile',
                                     'absolute']
         self._intensity_behav_dict = {k: v for k, v in zip(
-<<<<<<< HEAD
-                                    intensity_behavior_types,
-                                    intensity_behavior_data)}
+                                      intensity_behavior_types,
+                                      intensity_behavior_data)}
         # TODO should not have to hard-code this, but it is getting
         # called before it is fully updated, figure out why
         self._limit_factory = View.fullrange_limit_factory
-=======
-            intensity_behavior_types, intensity_behavior_data)}
-
->>>>>>> 367b5080
         self._cmbbox_intensity_behavior = QtGui.QComboBox(parent=self)
         self._cmbbox_intensity_behavior.addItems(intensity_behavior_types)
 
@@ -229,13 +215,8 @@
         self._spin_max = QtGui.QDoubleSpinBox(parent=self)
         self._spin_step = QtGui.QDoubleSpinBox(parent=self)
         self.init_spinners(self._spin_min, self._spin_max, self._spin_step,
-<<<<<<< HEAD
-                            min_intensity=np.min(init_img),
-                            max_intensity=np.max(init_img))
-=======
                            min_intensity=np.min(init_img),
                            max_intensity=np.max(init_img))
->>>>>>> 367b5080
 
         ctrl_form = QtGui.QFormLayout()
         ctrl_form.addRow("Color &map", self._cm_cb)
